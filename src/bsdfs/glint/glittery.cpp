#include <mitsuba/core/fresolver.h>
#include <mitsuba/render/bsdf.h>
#include <mitsuba/hw/basicshader.h>
#include <unordered_map>
#include <random>
#include "microfacet_discrete.h"
#include "../ior.h"
#include "../IridescentMicrofacet.h"

#define triangleArea(p0, p1, p2) (std::abs((p0).x * ((p1).y - (p2).y) + (p1).x * ((p2).y - (p0).y) + (p2).x * ((p0).y - (p1).y)) / 2.0f)

MTS_NAMESPACE_BEGIN

class Glittery : public BSDF
{
  public:
    Glittery(const Properties &props) : BSDF(props)
    {
        // Switch between spectral antialiasing 'true' or simple RGB
        // rendering using three wavelength.
        m_spectralAntialiasing = props.getBoolean("spectralAntialiasing", true);
        m_useGaussianFit = props.getBoolean("useGaussianFit", true);

        // We need to regenerate the vector of wavelengths corresponding
        // to the discretization of light. For the special case of RGB
        // rendering, we use the mode of each componnent.
#if SPECTRUM_SAMPLES == 3
        Float wavelengths[SPECTRUM_SAMPLES] = {580.0, 550.0, 450.0};
#else
        Float wavelengths[SPECTRUM_SAMPLES];
        for (int i = 0; i < SPECTRUM_SAMPLES; ++i)
        {
            wavelengths[i] = SPECTRUM_MIN_WAVELENGTH + i * (SPECTRUM_MAX_WAVELENGTH - SPECTRUM_MIN_WAVELENGTH) / Float(SPECTRUM_SAMPLES - 1);
        }
#endif
        m_wavelengths = Spectrum(wavelengths);

        ref<FileResolver> fResolver = Thread::getThread()->getFileResolver();

        m_specularReflectance = new ConstantSpectrumTexture(
            props.getSpectrum("specularReflectance", Spectrum(1.0f)));

        std::string materialName = props.getString("material", "Cu");

        Spectrum intEta, intK;
        if (boost::to_lower_copy(materialName) == "none")
        {
            intEta = Spectrum(0.0f);
            intK = Spectrum(1.0f);
        }
        else
        {
#if SPECTRUM_SAMPLES == 3
            if (m_spectralAntialiasing)
            {
                intEta = fromContinuousSpectrum(InterpolatedSpectrum(
                                                    fResolver->resolve("data/ior/" + materialName + ".eta.spd")),
                                                m_wavelengths);
                intK = fromContinuousSpectrum(InterpolatedSpectrum(
                                                  fResolver->resolve("data/ior/" + materialName + ".k.spd")),
                                              m_wavelengths);
            }
            else
            {
#endif
                intEta.fromContinuousSpectrum(InterpolatedSpectrum(
                    fResolver->resolve("data/ior/" + materialName + ".eta.spd")));
                intK.fromContinuousSpectrum(InterpolatedSpectrum(
                    fResolver->resolve("data/ior/" + materialName + ".k.spd")));
#if SPECTRUM_SAMPLES == 3
            }
#endif
        }

        // Height of the layer in nanometers
        m_height = new ConstantSpectrumTexture(
            props.getSpectrum("height", Spectrum(400.0f)));

        m_heightRange = props.getFloat("heightRange", 20.0f);

        Float extEta = lookupIOR(props, "extEta", "air");
        m_eta1 = Spectrum(extEta);
        Float filmEta = lookupIOR(props, "filmIOR", "air");

        m_eta = props.getSpectrum("eta", intEta);
        // m_k = props.getSpectrum("k", intK);
        m_k = new ConstantSpectrumTexture(props.getSpectrum("k", intK));
        m_eta2 = props.getSpectrum("filmEta", Spectrum(filmEta));
        m_eta = props.getSpectrum("eta", intEta) / extEta;
        m_queryRadius = props.getFloat("queryRadius", 5.0f);
        m_queryRadius = m_queryRadius * M_PI / 180.0f;

        DiscreteMicrofacetDistribution distr(props);
        m_type = distr.getType();
        m_totalFacets = distr.getTotalFacets();
        m_sampleVisible = distr.getSampleVisible();

        m_alphaU = new ConstantFloatTexture(distr.getAlphaU());
        if (distr.getAlphaU() == distr.getAlphaV())
            m_alphaV = m_alphaU;
        else
            m_alphaV = new ConstantFloatTexture(distr.getAlphaV());

        // four spherical triangles corresponding to quadrants of the hemisphere
        SphericalTriangle tri0(Vector(0, 0, 1), Vector(1, 0, 1e-3), Vector(0, 1, 1e-3));
        SphericalTriangle tri1(Vector(0, 0, 1), Vector(-1, 0, 1e-3), Vector(0, 1, 1e-3));
        SphericalTriangle tri2(Vector(0, 0, 1), Vector(1, 0, 1e-3), Vector(0, -1, 1e-3));
        SphericalTriangle tri3(Vector(0, 0, 1), Vector(-1, 0, 1e-3), Vector(0, -1, 1e-3));
        // "0" is the id of root i.e. the hemisphere
        integrate(distr, tri0, "0", 0);
        integrate(distr, tri1, "0", 1);
        integrate(distr, tri2, "0", 2);
        integrate(distr, tri3, "0", 3);
        SLog(EInfo, "Integration table entries: %d", integrations.size());
    }

    Glittery(Stream *stream, InstanceManager *manager)
        : BSDF(stream, manager)
    {
        m_type = (DiscreteMicrofacetDistribution::EType)stream->readUInt();
        m_sampleVisible = stream->readBool();
        m_alphaU = static_cast<Texture *>(manager->getInstance(stream));
        m_alphaV = static_cast<Texture *>(manager->getInstance(stream));
        m_specularReflectance = static_cast<Texture *>(manager->getInstance(stream));
        m_eta = Spectrum(stream);
        // m_k = Spectrum(stream);

        configure();
    }

    void serialize(Stream *stream, InstanceManager *manager) const
    {
        BSDF::serialize(stream, manager);

        stream->writeUInt((uint32_t)m_type);
        stream->writeBool(m_sampleVisible);
        manager->serialize(stream, m_alphaU.get());
        manager->serialize(stream, m_alphaV.get());
        manager->serialize(stream, m_specularReflectance.get());
        m_eta.serialize(stream);
        // m_k.serialize(stream);
    }

    void configure()
    {
        unsigned int extraFlags = 0;
        if (m_alphaU != m_alphaV)
            extraFlags |= EAnisotropic;

        if (!m_alphaU->isConstant() || !m_alphaV->isConstant() ||
            !m_specularReflectance->isConstant() ||
            !m_k->isConstant() || !m_height->isConstant())
            extraFlags |= ESpatiallyVarying;

        m_components.clear();
        m_components.push_back(EGlossyReflection | EFrontSide | extraFlags);

        /* Verify the input parameters and fix them if necessary */
        m_specularReflectance = ensureEnergyConservation(
            m_specularReflectance, "specularReflectance", 1.0f);

        /*
        m_usesRayDifferentials =
            m_alphaU->usesRayDifferentials() ||
            m_alphaV->usesRayDifferentials() ||
            m_specularReflectance->usesRayDifferentials();
        */
        m_usesRayDifferentials = true;

        BSDF::configure();
    }

    /// Helper function: reflect \c wi with respect to a given surface normal
    inline Vector reflect(const Vector &wi, const Normal &m) const
    {
        return 2 * dot(wi, m) * Vector(m) - wi;
    }

    Spectrum eval(const BSDFSamplingRecord &bRec, EMeasure measure) const
    {
        /* Stop if this component was not requested */
        if (measure != ESolidAngle ||
            Frame::cosTheta(bRec.wi) <= 0 ||
            Frame::cosTheta(bRec.wo) <= 0 ||
            ((bRec.component != -1 && bRec.component != 0) ||
             !(bRec.typeMask & EGlossyReflection)))
            return Spectrum(0.0f);

        /* Calculate the reflection half-vector */
        Vector H = normalize(bRec.wo + bRec.wi);

        /* Construct the microfacet distribution matching the
		   roughness values at the current surface position. */
        DiscreteMicrofacetDistribution distr(
            m_type,
            m_alphaU->eval(bRec.its).average(),
            m_alphaV->eval(bRec.its).average(),
            m_totalFacets,
            m_sampleVisible);

        /* Evaluate the microfacet normal distribution */
        Float pixelArea;
        Float D;
        bool discrete = evaluateD(distr, bRec, D, pixelArea);

        if (D == 0)
            return Spectrum(0.0f);

        /* Iridescent Fresnel factor */
        const Spectrum h = m_height->eval(bRec.its);
        const Spectrum k = m_k->eval(bRec.its);
#if SPECTRUM_SAMPLES == 3
        IridescenceParams params(h, m_eta1, m_eta2, m_eta, k, m_wavelengths, m_spectralAntialiasing, m_useGaussianFit);
        const Spectrum I = IridescenceTerm(dot(bRec.wi, H), params) * m_specularReflectance->eval(bRec.its);
#else
        IridescenceParams params(h, m_eta1, m_eta2, m_eta, k, m_wavelengths);
        const Spectrum I = IridescenceTerm(dot(bRec.wi, H), params) * m_specularReflectance->eval(bRec.its);
#endif

        Spectrum mean, variance;
        std::tie(mean, variance) = IridescenceMean(dot(bRec.wi, H), params, h[0] - m_heightRange, h[0] + m_heightRange);
        // SLog(EInfo, "mean: %f, %f, %f", mean[0], mean[1], mean[2]);
        // SLog(EInfo, "var: %.16f, %.16f, %.16f", variance[0], variance[1], variance[2]);

        /* Smith's shadow-masking function */
        const Float G = distr.G(bRec.wi, bRec.wo, H);

        /* Calculate the total amount of reflection */
        if (discrete)
        {
            Spectrum F = sampleF(D * m_totalFacets, mean, variance);
            F *= m_specularReflectance->eval(bRec.its);

            return dot(bRec.wi, H) * F * D * G /
                   (pixelArea * (M_PI * (1 - cosf(m_queryRadius))) * Frame::cosTheta(bRec.wi));
        }
        else
        {
            return I * D * G / (4.0f * Frame::cosTheta(bRec.wi));
        }
    }

    Float pdf(const BSDFSamplingRecord &bRec, EMeasure measure) const
    {
        if (measure != ESolidAngle ||
            Frame::cosTheta(bRec.wi) <= 0 ||
            Frame::cosTheta(bRec.wo) <= 0 ||
            ((bRec.component != -1 && bRec.component != 0) ||
             !(bRec.typeMask & EGlossyReflection)))
            return 0.0f;

        /* Calculate the reflection half-vector */
        Vector H = normalize(bRec.wo + bRec.wi);

        /* Construct the microfacet distribution matching the
		   roughness values at the current surface position. */
        DiscreteMicrofacetDistribution distr(
            m_type,
            m_alphaU->eval(bRec.its).average(),
            m_alphaV->eval(bRec.its).average(),
            m_totalFacets,
            m_sampleVisible);

        if (m_sampleVisible)
            return distr.eval(H) * distr.smithG1(bRec.wi, H) / (4.0f * Frame::cosTheta(bRec.wi));
        else
            return distr.pdf(bRec.wi, H) / (4 * absDot(bRec.wo, H));
    }

    Spectrum sample(BSDFSamplingRecord &bRec, const Point2 &sample) const
    {
        if (Frame::cosTheta(bRec.wi) < 0 ||
            ((bRec.component != -1 && bRec.component != 0) ||
             !(bRec.typeMask & EGlossyReflection)))
            return Spectrum(0.0f);

        /* Construct the microfacet distribution matching the
		   roughness values at the current surface position. */
        DiscreteMicrofacetDistribution distr(
            m_type,
            2.0 * m_alphaU->eval(bRec.its).average(),
            2.0 * m_alphaV->eval(bRec.its).average(),
            m_totalFacets,
            m_sampleVisible);

        /* Sample M, the microfacet normal */
        Float pdf;
        Normal m = distr.sample(bRec.wi, sample, pdf);

        if (pdf == 0)
            return Spectrum(0.0f);

        /* Perfect specular reflection based on the microfacet normal */
        bRec.wo = reflect(bRec.wi, m);
        bRec.eta = 1.0f;
        bRec.sampledComponent = 0;
        bRec.sampledType = EGlossyReflection;

        /* Side check */
        if (Frame::cosTheta(bRec.wo) <= 0)
            return Spectrum(0.0f);

        // Iridescent F
        const Spectrum h = m_height->eval(bRec.its);
        const Spectrum k = m_k->eval(bRec.its);
#if SPECTRUM_SAMPLES == 3
        IridescenceParams params(h, m_eta1, m_eta2, m_eta, k, m_wavelengths, m_spectralAntialiasing, m_useGaussianFit);
        const Spectrum I = IridescenceTerm(dot(bRec.wi, m), params) * m_specularReflectance->eval(bRec.its);
#else
        IridescenceParams params(h, m_eta1, m_eta2, m_eta, k, m_wavelengths);
        const Spectrum I = IridescenceTerm(dot(bRec.wi, m), params) * m_specularReflectance->eval(bRec.its);
#endif

        Spectrum mean, variance;
        std::tie(mean, variance) = IridescenceMean(dot(bRec.wi, m), params, h[0] - m_heightRange, h[0] + m_heightRange);

        Float pixelArea;
        Float D;
        bool discrete = evaluateD(distr, bRec, D, pixelArea);

        Float weight;
        /*
        if (m_sampleVisible)
        {
            weight = distr.smithG1(bRec.wo, m);
        }
        else
        {
            if (discrete)
            {
                Spectrum F = sampleF(D * m_totalFacets, mean, variance);
                F *= m_specularReflectance->eval(bRec.its);

                auto iDotm = dot(bRec.wi, m);
                weight = D * distr.G(bRec.wi, bRec.wo, m) * iDotm * iDotm /
                         (pdf * pixelArea * (M_PI * (1 - cosf(m_queryRadius))) * Frame::cosTheta(bRec.wi));
                return F * weight;
            }
            else
            {
                weight = D * distr.G(bRec.wi, bRec.wo, m) * dot(bRec.wi, m) / (pdf * Frame::cosTheta(bRec.wi));
                return I * weight;
            }
        }
<<<<<<< HEAD
=======
        */
        if (discrete)
        {
            auto iDotm = dot(bRec.wi, m);
            weight = D * distr.G(bRec.wi, bRec.wo, m) * iDotm * iDotm /
                     (pdf * pixelArea * (M_PI * (1 - cosf(m_queryRadius))) * Frame::cosTheta(bRec.wi));
        }
        else
        {
            weight = D * distr.G(bRec.wi, bRec.wo, m) * dot(bRec.wi, m) / (pdf * Frame::cosTheta(bRec.wi));
        }

        return F * weight;
>>>>>>> fb125365
    }

    Spectrum sample(BSDFSamplingRecord &bRec, Float &pdf, const Point2 &sample) const
    {
        if (Frame::cosTheta(bRec.wi) < 0 ||
            ((bRec.component != -1 && bRec.component != 0) ||
             !(bRec.typeMask & EGlossyReflection)))
            return Spectrum(0.0f);

        /* Construct the microfacet distribution matching the
		   roughness values at the current surface position. */
        DiscreteMicrofacetDistribution distr(
            m_type,
            2.0 * m_alphaU->eval(bRec.its).average(),
            2.0 * m_alphaV->eval(bRec.its).average(),
            m_totalFacets,
            m_sampleVisible);

        /* Sample M, the microfacet normal */
        Normal m = distr.sample(bRec.wi, sample, pdf);

        if (pdf == 0)
            return Spectrum(0.0f);

        /* Perfect specular reflection based on the microfacet normal */
        bRec.wo = reflect(bRec.wi, m);
        bRec.eta = 1.0f;
        bRec.sampledComponent = 0;
        bRec.sampledType = EGlossyReflection;

        // sample actual wo in the cone centered at bRec.wo
        auto diskSample = sampleDiskUniform(sample);
        Float r = std::tan(m_queryRadius);
        auto wo = normalize(Vector(r * diskSample.x, r * diskSample.y, 1.0f));
        wo = Transform::rotate(cross(Vector(0, 0, 1), bRec.wo),
                               std::acos(Frame::cosTheta(bRec.wo)) / M_PI * 180.0f)(wo);
        bRec.wo = wo;

        /* Side check */
        if (Frame::cosTheta(bRec.wo) <= 0)
            return Spectrum(0.0f);

        // Iridescent F
        const Spectrum h = m_height->eval(bRec.its);
        const Spectrum k = m_k->eval(bRec.its);
#if SPECTRUM_SAMPLES == 3
        IridescenceParams params(h, m_eta1, m_eta2, m_eta, k, m_wavelengths, m_spectralAntialiasing, m_useGaussianFit);
        const Spectrum I = IridescenceTerm(dot(bRec.wi, m), params) * m_specularReflectance->eval(bRec.its);
#else
        IridescenceParams params(h, m_eta1, m_eta2, m_eta, k, m_wavelengths);
        const Spectrum I = IridescenceTerm(dot(bRec.wi, m), params) * m_specularReflectance->eval(bRec.its);
#endif

        Spectrum mean, variance;
        std::tie(mean, variance) = IridescenceMean(dot(bRec.wi, m), params, h[0] - m_heightRange, h[0] + m_heightRange);

        Float pixelArea;
        Float D;
        bool discrete = evaluateD(distr, bRec, D, pixelArea);

        Float weight;
        /*
        if (m_sampleVisible)
        {
            weight = distr.smithG1(bRec.wo, m);
        }
        else
        {
            if (discrete)
            {
                Spectrum F = sampleF(D * m_totalFacets, mean, variance);
                F *= m_specularReflectance->eval(bRec.its);

                auto iDotm = dot(bRec.wi, m);
                weight = D * distr.G(bRec.wi, bRec.wo, m) * iDotm * iDotm /
                         (pdf * pixelArea * (M_PI * (1 - cosf(m_queryRadius))) * Frame::cosTheta(bRec.wi));
                /* Jacobian of the half-direction mapping */
                pdf /= 4.0f * dot(bRec.wo, m);
                return F * weight;
            }
            else
            {
                weight = D * distr.G(bRec.wi, bRec.wo, m) * dot(bRec.wi, m) / (pdf * Frame::cosTheta(bRec.wi));
                /* Jacobian of the half-direction mapping */
                pdf /= 4.0f * dot(bRec.wo, m);
                return I * weight;
            }
        }
<<<<<<< HEAD
=======
        */
        if (discrete)
        {
            auto iDotm = dot(bRec.wi, m);
            weight = D * distr.G(bRec.wi, bRec.wo, m) * iDotm * iDotm /
                     (pdf * pixelArea * (M_PI * (1 - cosf(m_queryRadius))) * Frame::cosTheta(bRec.wi));
        }
        else
        {
            weight = D * distr.G(bRec.wi, bRec.wo, m) * dot(bRec.wi, m) / (pdf * Frame::cosTheta(bRec.wi));
        }

        /* Jacobian of the half-direction mapping */
        pdf /= 4.0f * dot(bRec.wo, m);

        return F * weight;
>>>>>>> fb125365
    }

    void addChild(const std::string &name, ConfigurableObject *child)
    {
        if (child->getClass()->derivesFrom(MTS_CLASS(Texture)))
        {
            if (name == "alpha")
                m_alphaU = m_alphaV = static_cast<Texture *>(child);
            else if (name == "alphaU")
                m_alphaU = static_cast<Texture *>(child);
            else if (name == "alphaV")
                m_alphaV = static_cast<Texture *>(child);
            else if (name == "specularReflectance")
                m_specularReflectance = static_cast<Texture *>(child);
            else
                BSDF::addChild(name, child);
        }
        else
        {
            BSDF::addChild(name, child);
        }
    }

    Float getRoughness(const Intersection &its, int component) const
    {
        return 0.5f * (m_alphaU->eval(its).average() + m_alphaV->eval(its).average());
    }

    std::string toString() const
    {
        std::ostringstream oss;
        oss << "Glittery[" << endl
            << "  id = \"" << getID() << "\"," << endl
            << "  distribution = " << DiscreteMicrofacetDistribution::distributionName(m_type) << "," << endl
            << "  sampleVisible = " << m_sampleVisible << "," << endl
            << "  alphaU = " << indent(m_alphaU->toString()) << "," << endl
            << "  alphaV = " << indent(m_alphaV->toString()) << "," << endl
            << "  specularReflectance = " << indent(m_specularReflectance->toString()) << "," << endl
            << "  eta = " << m_eta.toString() << "," << endl
            << "  k = " << m_k.toString() << endl
            << "]";
        return oss.str();
    }

    Shader *createShader(Renderer *renderer) const;

    MTS_DECLARE_CLASS()
  private:
    DiscreteMicrofacetDistribution::EType m_type;
    ref<Texture> m_specularReflectance;
    ref<Texture> m_alphaU, m_alphaV;
    uint32_t m_totalFacets;
    Float m_queryRadius;
    bool m_sampleVisible;
    Spectrum m_eta;
    ref<Texture> m_k;

    // Dielectric thin film IOR
    ref<Texture> m_height;
    Spectrum m_eta1;
    Spectrum m_eta2;
    Spectrum m_wavelengths;

    // Thickness(nm) range of thin-film layer
    Float m_heightRange;

    bool m_spectralAntialiasing;
    bool m_useGaussianFit;

    // <spherical triangle id, pre-computed integration value>
    std::unordered_map<std::string, Float> integrations;

    // [Algorithm 2]
    Float integrate(const DiscreteMicrofacetDistribution &distr, const SphericalTriangle &tri,
                    const std::string &parentID, int splitNumber)
    {
        auto id = parentID + std::to_string(splitNumber);

        Float excess = tri.excess();
        Float rule1 = excess * distr.eval(tri.center());
        Float rule2 = excess * (distr.eval(tri[0]) + distr.eval(tri[1]) + distr.eval(tri[2])) / 3;
        Float error = std::abs(rule1 - rule2);
        if (error < 1e-5 || error / rule2 < 1e-5)
        {
            // we also store the result for 'uniform' triangles
            // NOTE this will take up much more memory
            integrations[id] = rule2;
            return rule2;
        }
        else
        {
            Float rule3 = 0;
            auto children = tri.split();
            for (int i = 0; i < 4; i++)
            {
                rule3 += integrate(distr, children[i], id, i);
            }
            integrations[id] = rule3;
            return rule3;
        }
    }

    // get four points of a (2D)parallelogram in counterclockwise order
    Parallelogram extentsToPoint(Vector2 center, Vector2 extentU, Vector2 extentV) const
    {
        Parallelogram points;
        points[1] = center;
        points[3] = center + extentU + extentV;
        auto winding = cross(Vector3(extentU.x, extentU.y, 0), Vector3(extentV.x, extentV.y, 0));
        if (winding.z < 0)
        {
            points[0] = center + extentU;
            points[2] = center + extentV;
        }
        else
        {
            points[0] = center + extentV;
            points[2] = center + extentU;
        }
        return points;
    }

    // evaluate the microfacet normal distribution
    bool evaluateD(const DiscreteMicrofacetDistribution &distr, const BSDFSamplingRecord &bRec,
                   /* OUTPUT */
                   Float &value, Float &pixelArea) const
    {
        /* Calculate the reflection half-vector */
        Vector H = normalize(bRec.wo + bRec.wi);

        // pixel footprint in texture space
        const auto &its = bRec.its;
        // no differentials are specified, reverts back to the smooth case
        if (!its.hasUVPartials)
        {
            value = distr.eval(H);
            return false;
        }
        Vector2 center(its.uv.x, its.uv.y);
        Vector2 extentU(its.dudx, its.dvdx);
        Vector2 extentV(its.dudy, its.dvdy);
        auto pixel = extentsToPoint(center, extentU, extentV);
        pixelArea = 2 * triangleArea(pixel[0], pixel[2], pixel[1]);
        size_t sampleCount = bRec.sampler == nullptr ? 1 : bRec.sampler->getSampleCount();
        SphericalConicSection scs(bRec.wi, bRec.wo, m_queryRadius);
        value = distr.eval(H, pixel, scs, integrations, sampleCount);
        return true;
    }

    // sample mean of iridescence from a normal distribution
    Spectrum sampleF(int n, const Spectrum &mean, const Spectrum &variance) const
    {
        static std::mt19937 gen(std::random_device{}());

        Spectrum F(0.);

        std::normal_distribution<Float> nd_x(mean[0], std::sqrt(variance[0] / n));
        std::normal_distribution<Float> nd_y(mean[1], std::sqrt(variance[1] / n));
        std::normal_distribution<Float> nd_z(mean[2], std::sqrt(variance[2] / n));
        F[0] = nd_x(gen);
        F[1] = nd_y(gen);
        F[2] = nd_z(gen);
        // convert to RGB
        Float r = 2.3646381 * F[0] - 0.8965361 * F[1] - 0.4680737 * F[2];
        Float g = -0.5151664 * F[0] + 1.4264000 * F[1] + 0.0887608 * F[2];
        Float b = 0.0052037 * F[0] - 0.0144081 * F[1] + 1.0092106 * F[2];
        F[0] = r;
        F[1] = g;
        F[2] = b;
        F.clampNegative();

        return F;
    }

    Point2 sampleDiskUniform(const Point2 &sample) const
    {
        Float angle = (2.0f * M_PI) * sample.x;
        Float r = std::sqrt(sample.y);
        Float x = r * std::cos(angle);
        Float y = r * std::sin(angle);
        return Point2(x, y);
    }

    std::string to_string(const Parallelogram &paral) const
    {
        std::stringstream ss;
        ss << "[" << paral[0].x << "," << paral[0].y << "] ";
        ss << "[" << paral[1].x << "," << paral[1].y << "] ";
        ss << "[" << paral[2].x << "," << paral[2].y << "] ";
        ss << "[" << paral[3].x << "," << paral[3].y << "]";
        return ss.str();
    }
};

/**
 * GLSL port of the rough conductor shader. This version is much more
 * approximate -- it only supports the Ashikhmin-Shirley distribution,
 * does everything in RGB, and it uses the Schlick approximation to the
 * Fresnel reflectance of conductors. When the roughness is lower than
 * \alpha < 0.2, the shader clamps it to 0.2 so that it will still perform
 * reasonably well in a VPL-based preview.
 */
class GlitteryShader : public Shader
{
  public:
    GlitteryShader(Renderer *renderer, const Texture *specularReflectance,
                   const Texture *alphaU, const Texture *alphaV, const Spectrum &eta,
                   const Texture *k) : Shader(renderer, EBSDFShader),
                                       m_specularReflectance(specularReflectance), m_alphaU(alphaU), m_alphaV(alphaV)
    {
        m_specularReflectanceShader = renderer->registerShaderForResource(m_specularReflectance.get());
        m_alphaUShader = renderer->registerShaderForResource(m_alphaU.get());
        m_alphaVShader = renderer->registerShaderForResource(m_alphaV.get());

        /* Compute the reflectance at perpendicular incidence */
        Spectrum m_k = Spectrum(1.0);
        m_R0 = fresnelConductorExact(1.0f, eta, m_k);
    }

    bool isComplete() const
    {
        return m_specularReflectanceShader.get() != NULL &&
               m_alphaUShader.get() != NULL &&
               m_alphaVShader.get() != NULL;
    }

    void putDependencies(std::vector<Shader *> &deps)
    {
        deps.push_back(m_specularReflectanceShader.get());
        deps.push_back(m_alphaUShader.get());
        deps.push_back(m_alphaVShader.get());
    }

    void cleanup(Renderer *renderer)
    {
        renderer->unregisterShaderForResource(m_specularReflectance.get());
        renderer->unregisterShaderForResource(m_alphaU.get());
        renderer->unregisterShaderForResource(m_alphaV.get());
    }

    void resolve(const GPUProgram *program, const std::string &evalName, std::vector<int> &parameterIDs) const
    {
        parameterIDs.push_back(program->getParameterID(evalName + "_R0", false));
    }

    void bind(GPUProgram *program, const std::vector<int> &parameterIDs, int &textureUnitOffset) const
    {
        program->setParameter(parameterIDs[0], m_R0);
    }

    void generateCode(std::ostringstream &oss,
                      const std::string &evalName,
                      const std::vector<std::string> &depNames) const
    {
        oss << "uniform vec3 " << evalName << "_R0;" << endl
            << endl
            << "float " << evalName << "_D(vec3 m, float alphaU, float alphaV) {" << endl
            << "    float ct = cosTheta(m), ds = 1-ct*ct;" << endl
            << "    if (ds <= 0.0)" << endl
            << "        return 0.0f;" << endl
            << "    alphaU = 2 / (alphaU * alphaU) - 2;" << endl
            << "    alphaV = 2 / (alphaV * alphaV) - 2;" << endl
            << "    float exponent = (alphaU*m.x*m.x + alphaV*m.y*m.y)/ds;" << endl
            << "    return sqrt((alphaU+2) * (alphaV+2)) * 0.15915 * pow(ct, exponent);" << endl
            << "}" << endl
            << endl
            << "float " << evalName << "_G(vec3 m, vec3 wi, vec3 wo) {" << endl
            << "    if ((dot(wi, m) * cosTheta(wi)) <= 0 || " << endl
            << "        (dot(wo, m) * cosTheta(wo)) <= 0)" << endl
            << "        return 0.0;" << endl
            << "    float nDotM = cosTheta(m);" << endl
            << "    return min(1.0, min(" << endl
            << "        abs(2 * nDotM * cosTheta(wo) / dot(wo, m))," << endl
            << "        abs(2 * nDotM * cosTheta(wi) / dot(wi, m))));" << endl
            << "}" << endl
            << endl
            << "vec3 " << evalName << "_schlick(float ct) {" << endl
            << "    float ctSqr = ct*ct, ct5 = ctSqr*ctSqr*ct;" << endl
            << "    return " << evalName << "_R0 + (vec3(1.0) - " << evalName << "_R0) * ct5;" << endl
            << "}" << endl
            << endl
            << "vec3 " << evalName << "_evalSensitivity(float ct) {" << endl
            << "    float ctSqr = ct*ct, ct5 = ctSqr*ctSqr*ct;" << endl
            << "    return " << evalName << "_R0 + (vec3(1.0) - " << evalName << "_R0) * ct5;" << endl
            << "}" << endl
            << endl
            << "vec3 " << evalName << "_irid(float ct) {" << endl
            << "    float ctSqr = ct*ct, ct5 = ctSqr*ctSqr*ct;" << endl
            << "    return " << evalName << "_R0 + (vec3(1.0) - " << evalName << "_R0) * ct5;" << endl
            << "}" << endl
            << endl
            << "vec3 " << evalName << "(vec2 uv, vec3 wi, vec3 wo) {" << endl
            << "   if (cosTheta(wi) <= 0 || cosTheta(wo) <= 0)" << endl
            << "     return vec3(0.0);" << endl
            << "   vec3 H = normalize(wi + wo);" << endl
            << "   vec3 reflectance = " << depNames[0] << "(uv);" << endl
            << "   float alphaU = max(0.2, " << depNames[1] << "(uv).r);" << endl
            << "   float alphaV = max(0.2, " << depNames[2] << "(uv).r);" << endl
            << "   float D = " << evalName << "_D(H, alphaU, alphaV)"
            << ";" << endl
            << "   float G = " << evalName << "_G(H, wi, wo);" << endl
            << "   vec3 F = " << evalName << "_schlick(1-dot(wi, H));" << endl
            << "   return reflectance * F * (D * G / (4*cosTheta(wi)));" << endl
            << "}" << endl
            << endl
            << "vec3 " << evalName << "_diffuse(vec2 uv, vec3 wi, vec3 wo) {" << endl
            << "    if (cosTheta(wi) < 0.0 || cosTheta(wo) < 0.0)" << endl
            << "     return vec3(0.0);" << endl
            << "    return " << evalName << "_R0 * inv_pi * inv_pi * cosTheta(wo);" << endl
            << "}" << endl;
    }
    MTS_DECLARE_CLASS()
  private:
    ref<const Texture> m_specularReflectance;
    ref<const Texture> m_alphaU;
    ref<const Texture> m_alphaV;
    ref<Shader> m_specularReflectanceShader;
    ref<Shader> m_alphaUShader;
    ref<Shader> m_alphaVShader;
    Spectrum m_R0;
};

Shader *Glittery::createShader(Renderer *renderer) const
{
    return new GlitteryShader(renderer,
                              m_specularReflectance.get(), m_alphaU.get(), m_alphaV.get(), m_eta, m_k.get());
}

MTS_IMPLEMENT_CLASS(GlitteryShader, false, Shader)
MTS_IMPLEMENT_CLASS_S(Glittery, false, BSDF)
MTS_EXPORT_PLUGIN(Glittery, "Glittery BRDF");
MTS_NAMESPACE_END<|MERGE_RESOLUTION|>--- conflicted
+++ resolved
@@ -1,4 +1,5 @@
 #include <mitsuba/core/fresolver.h>
+#include <mitsuba/core/warp.h>
 #include <mitsuba/render/bsdf.h>
 #include <mitsuba/hw/basicshader.h>
 #include <unordered_map>
@@ -296,6 +297,10 @@
         bRec.sampledComponent = 0;
         bRec.sampledType = EGlossyReflection;
 
+        // sample actual wo in the cone centered at bRec.wo
+        bRec.wo = Frame(bRec.wo).toWorld(
+            warp::squareToUniformCone(std::cos(m_queryRadius), sample));
+
         /* Side check */
         if (Frame::cosTheta(bRec.wo) <= 0)
             return Spectrum(0.0f);
@@ -319,45 +324,21 @@
         bool discrete = evaluateD(distr, bRec, D, pixelArea);
 
         Float weight;
-        /*
-        if (m_sampleVisible)
-        {
-            weight = distr.smithG1(bRec.wo, m);
-        }
-        else
-        {
-            if (discrete)
-            {
-                Spectrum F = sampleF(D * m_totalFacets, mean, variance);
-                F *= m_specularReflectance->eval(bRec.its);
-
-                auto iDotm = dot(bRec.wi, m);
-                weight = D * distr.G(bRec.wi, bRec.wo, m) * iDotm * iDotm /
-                         (pdf * pixelArea * (M_PI * (1 - cosf(m_queryRadius))) * Frame::cosTheta(bRec.wi));
-                return F * weight;
-            }
-            else
-            {
-                weight = D * distr.G(bRec.wi, bRec.wo, m) * dot(bRec.wi, m) / (pdf * Frame::cosTheta(bRec.wi));
-                return I * weight;
-            }
-        }
-<<<<<<< HEAD
-=======
-        */
         if (discrete)
         {
+            Spectrum F = sampleF(D * m_totalFacets, mean, variance);
+            F *= m_specularReflectance->eval(bRec.its);
+
             auto iDotm = dot(bRec.wi, m);
             weight = D * distr.G(bRec.wi, bRec.wo, m) * iDotm * iDotm /
                      (pdf * pixelArea * (M_PI * (1 - cosf(m_queryRadius))) * Frame::cosTheta(bRec.wi));
+            return F * weight;
         }
         else
         {
             weight = D * distr.G(bRec.wi, bRec.wo, m) * dot(bRec.wi, m) / (pdf * Frame::cosTheta(bRec.wi));
-        }
-
-        return F * weight;
->>>>>>> fb125365
+            return I * weight;
+        }
     }
 
     Spectrum sample(BSDFSamplingRecord &bRec, Float &pdf, const Point2 &sample) const
@@ -389,12 +370,8 @@
         bRec.sampledType = EGlossyReflection;
 
         // sample actual wo in the cone centered at bRec.wo
-        auto diskSample = sampleDiskUniform(sample);
-        Float r = std::tan(m_queryRadius);
-        auto wo = normalize(Vector(r * diskSample.x, r * diskSample.y, 1.0f));
-        wo = Transform::rotate(cross(Vector(0, 0, 1), bRec.wo),
-                               std::acos(Frame::cosTheta(bRec.wo)) / M_PI * 180.0f)(wo);
-        bRec.wo = wo;
+        bRec.wo = Frame(bRec.wo).toWorld(
+            warp::squareToUniformCone(std::cos(m_queryRadius), sample));
 
         /* Side check */
         if (Frame::cosTheta(bRec.wo) <= 0)
@@ -419,52 +396,25 @@
         bool discrete = evaluateD(distr, bRec, D, pixelArea);
 
         Float weight;
-        /*
-        if (m_sampleVisible)
-        {
-            weight = distr.smithG1(bRec.wo, m);
-        }
-        else
-        {
-            if (discrete)
-            {
-                Spectrum F = sampleF(D * m_totalFacets, mean, variance);
-                F *= m_specularReflectance->eval(bRec.its);
-
-                auto iDotm = dot(bRec.wi, m);
-                weight = D * distr.G(bRec.wi, bRec.wo, m) * iDotm * iDotm /
-                         (pdf * pixelArea * (M_PI * (1 - cosf(m_queryRadius))) * Frame::cosTheta(bRec.wi));
-                /* Jacobian of the half-direction mapping */
-                pdf /= 4.0f * dot(bRec.wo, m);
-                return F * weight;
-            }
-            else
-            {
-                weight = D * distr.G(bRec.wi, bRec.wo, m) * dot(bRec.wi, m) / (pdf * Frame::cosTheta(bRec.wi));
-                /* Jacobian of the half-direction mapping */
-                pdf /= 4.0f * dot(bRec.wo, m);
-                return I * weight;
-            }
-        }
-<<<<<<< HEAD
-=======
-        */
         if (discrete)
         {
+            Spectrum F = sampleF(D * m_totalFacets, mean, variance);
+            F *= m_specularReflectance->eval(bRec.its);
+
             auto iDotm = dot(bRec.wi, m);
             weight = D * distr.G(bRec.wi, bRec.wo, m) * iDotm * iDotm /
                      (pdf * pixelArea * (M_PI * (1 - cosf(m_queryRadius))) * Frame::cosTheta(bRec.wi));
+            /* Jacobian of the half-direction mapping */
+            pdf /= 4.0f * dot(bRec.wo, m);
+            return F * weight;
         }
         else
         {
             weight = D * distr.G(bRec.wi, bRec.wo, m) * dot(bRec.wi, m) / (pdf * Frame::cosTheta(bRec.wi));
-        }
-
-        /* Jacobian of the half-direction mapping */
-        pdf /= 4.0f * dot(bRec.wo, m);
-
-        return F * weight;
->>>>>>> fb125365
+            /* Jacobian of the half-direction mapping */
+            pdf /= 4.0f * dot(bRec.wo, m);
+            return I * weight;
+        }
     }
 
     void addChild(const std::string &name, ConfigurableObject *child)
